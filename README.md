# Hybrid-LEAP Simulation

This repository contains a Python script (`hybrid_leap_simulation.py`) for simulating a Hybrid-LEAP (Low-Energy Adaptive Clustering Hierarchy with PEGASIS) protocol in wireless sensor networks. The simulation creates nodes in a field, selects cluster heads based on a probability adjusted by residual energy and proximity to the base station, assigns nodes to clusters, builds PEGASIS chains for energy-efficient data transmission, simulates TDMA-scheduled transmissions with energy depletion, and visualizes the network topology over multiple rounds.

The script runs the simulation for a specified number of rounds, updating node energies after each round's transmissions and marking nodes as dead when energy reaches zero. It outputs detailed results to the console for each round (e.g., alive nodes, cluster heads, average energy, PEGASIS chains, chain lengths, and average chain energy) and saves plots of the network state per round, as well as an overall metrics summary plot.

## Prerequisites

- **Python**: Version 3.6 or higher (tested on Python 3.12).
- **Required Libraries**:
  - `matplotlib`: For plotting the network visualization and metrics.
  - `numpy`: For numerical computations and averaging metrics.
  - Install via pip:
    ```
    pip install matplotlib numpy
    ```
  - Other dependencies (e.g., `random`, `math`, `argparse`, `copy`) are part of the Python standard library.

No additional packages are needed beyond matplotlib and numpy.

## Installation

1. Clone the repository:
   ```
   git clone https://github.com/Mona-Sbakhi/hybrid-leap-.git
   cd hybrid-leap-
   ```

2. Install the required libraries:
   ```
   pip install matplotlib numpy
   ```

## Usage

Run the simulation using the command-line interface. The script accepts various parameters to customize the simulation, including the number of rounds and network configuration.

### Example Command
```
python hybrid_leap_simulation.py --num_nodes 30 --field_size 150 150 --ch_probability 0.3 --bs_location 120 120 --seed 42 --save_plot output1 --num_rounds 25
```

This will:
- Run the simulation for 25 rounds, generating console output and network plots for each round.
- Save network plots as `output1_round_<round_num>.png`.
- Save an overall metrics plot as `output1_overall_metrics.png`.

### Parameters
The script supports the following command-line parameters to configure the simulation:

- **`--num_nodes`** (int, default: 20):
  - Specifies the number of sensor nodes in the network. Nodes are randomly placed in the field and assigned initial energies between 1.0 and 1.8 Joules.

- **`--field_size`** (two integers: width height, default: 100 100):
  - Defines the dimensions of the simulation field (in meters) where nodes are randomly placed. Example: `--field_size 150 150` sets a 150x150 m² field.

- **`--ch_probability`** (float, default: 0.2):
  - Sets the base probability for a node to become a cluster head (CH). This probability is adjusted by each node’s residual energy and proximity to the base station, ensuring energy-efficient and BS-proximate nodes are prioritized.

- **`--bs_location`** (two integers: x y, default: 100 100):
  - Specifies the coordinates of the base station (BS) in the field, used for CH selection and data transmission. Example: `--bs_location 120 120` places the BS at (120, 120).

- **`--seed`** (int, optional, default: None):
  - Sets a random seed for reproducibility. If provided, ensures consistent node placement, energy assignments, and CH selections across runs. If set to `None`, results are non-deterministic.

- **`--save_plot`** (str, default: 'plot'):
  - Defines the filename prefix for saved plots. Network plots are saved as `<save_plot>_round_<round_num>.png` for each round, and the metrics summary is saved as `<save_plot>_overall_metrics.png`.

- **`--num_rounds`** (int, default: 20):
  - Specifies the number of simulation rounds. Each round involves CH selection, cluster assignment, chain formation, TDMA-scheduled transmission, and energy updates. The simulation stops early if all nodes deplete their energy.

To view all parameters and their defaults, run:
```
python hybrid_leap_simulation.py --help
```

## Benchmark Examples

Use these pre-defined parameter sets to benchmark the simulation over multiple rounds. Copy and run them in your terminal.

```
python hybrid_leap_simulation.py --num_nodes 20 --field_size 100 100 --ch_probability 0.2 --bs_location 100 100 --seed 1 --save_plot benchmark1 --num_rounds 20
```
```
python hybrid_leap_simulation.py --num_nodes 50 --field_size 200 200 --ch_probability 0.1 --bs_location 180 180 --seed 2 --save_plot benchmark2 --num_rounds 20
```
```
python hybrid_leap_simulation.py --num_nodes 100 --field_size 300 300 --ch_probability 0.15 --bs_location 250 250 --seed 3 --save_plot benchmark3 --num_rounds 20
```
```
python hybrid_leap_simulation.py --num_nodes 30 --field_size 120 120 --ch_probability 0.25 --bs_location 60 60 --seed 4 --save_plot benchmark4 --num_rounds 20
```
```
<<<<<<< HEAD
python hybrid_leap_simulation.py --num_nodes 40 --field_size 150 100 --ch_probability 0.18 --bs_location 75 50 --seed 5 --save_plot benchmark5.png
```
=======
python hybrid_leap_simulation.py --num_nodes 40 --field_size 150 100 --ch_probability 0.18 --bs_location 75 50 --seed 5 --save_plot benchmark5 --num_rounds 20
```

## Output

- **Console Output**: For each round, includes:
  - Total number of alive nodes.
  - List of cluster heads.
  - Average energy of alive nodes.
  - PEGASIS chains, their lengths, and average energy per chain.
- **Network Plots (per round)**: Visual representations saved as `<save_plot>_round_<round_num>.png`, showing:
  - Alive normal nodes (black circles).
  - Dead nodes (black crosses).
  - Cluster heads (red stars).
  - Base station (blue square).
  - PEGASIS links (colored lines).
- **Overall Metrics Plot**: A summary figure saved as `<save_plot>_overall_metrics.png`, with subplots for:
  - Total residual energy per round.
  - Number of alive nodes per round.
  - Average chain energy per round.
  - Average chain length per round.

The simulation ends early if all nodes die before completing the specified rounds.

For questions or contributions, feel free to open an issue or pull request!
>>>>>>> 36fbc111
<|MERGE_RESOLUTION|>--- conflicted
+++ resolved
@@ -1,123 +1,93 @@
-# Hybrid-LEAP Simulation
+# Hybrid-LEAP / LEACH / PEGASIS Simulation
 
-This repository contains a Python script (`hybrid_leap_simulation.py`) for simulating a Hybrid-LEAP (Low-Energy Adaptive Clustering Hierarchy with PEGASIS) protocol in wireless sensor networks. The simulation creates nodes in a field, selects cluster heads based on a probability adjusted by residual energy and proximity to the base station, assigns nodes to clusters, builds PEGASIS chains for energy-efficient data transmission, simulates TDMA-scheduled transmissions with energy depletion, and visualizes the network topology over multiple rounds.
+This repository contains a Python script (`hybrid_leap_simulation.py`) for simulating three key WSN routing protocols:
+- **Hybrid-LEAP**: Combines LEACH clustering and intra-cluster PEGASIS chaining with TDMA scheduling.
+- **LEACH**: Classic clustering protocol with random CH rotation.
+- **PEGASIS**: Chain-based protocol with single chain and linear aggregation.
 
-The script runs the simulation for a specified number of rounds, updating node energies after each round's transmissions and marking nodes as dead when energy reaches zero. It outputs detailed results to the console for each round (e.g., alive nodes, cluster heads, average energy, PEGASIS chains, chain lengths, and average chain energy) and saves plots of the network state per round, as well as an overall metrics summary plot.
+The simulation evaluates energy efficiency, packet delivery, latency, and node survivability over multiple rounds.
+
+## Features
+
+- Cluster head (CH) selection based on energy and proximity (Hybrid-LEAP / LEACH).
+- PEGASIS chaining with energy-aware greedy formation.
+- TDMA-based transmission simulation with packet loss probability.
+- Support for adjustable packet size, node energy range, and round limits.
+- Visualizes node status and network links per round.
+- Outputs performance metrics and a `.csv` results file.
 
 ## Prerequisites
 
-- **Python**: Version 3.6 or higher (tested on Python 3.12).
-- **Required Libraries**:
-  - `matplotlib`: For plotting the network visualization and metrics.
-  - `numpy`: For numerical computations and averaging metrics.
-  - Install via pip:
-    ```
-    pip install matplotlib numpy
-    ```
-  - Other dependencies (e.g., `random`, `math`, `argparse`, `copy`) are part of the Python standard library.
-
-No additional packages are needed beyond matplotlib and numpy.
+- **Python** 3.6+
+- Required libraries:
+  ```bash
+  pip install matplotlib numpy pandas
+  ```
 
 ## Installation
 
-1. Clone the repository:
-   ```
-   git clone https://github.com/Mona-Sbakhi/hybrid-leap-.git
-   cd hybrid-leap-
-   ```
-
-2. Install the required libraries:
-   ```
-   pip install matplotlib numpy
-   ```
+```bash
+git clone https://github.com/Mona-Sbakhi/hybrid-leap-.git
+cd hybrid-leap-
+```
 
 ## Usage
 
-Run the simulation using the command-line interface. The script accepts various parameters to customize the simulation, including the number of rounds and network configuration.
+Run the simulation:
 
-### Example Command
-```
-python hybrid_leap_simulation.py --num_nodes 30 --field_size 150 150 --ch_probability 0.3 --bs_location 120 120 --seed 42 --save_plot output1 --num_rounds 25
+```bash
+python hybrid_leap_simulation.py --num_nodes 30 --field_size 150 150 --ch_probability 0.3 --bs_location 120 120 --seed 42 --save_plot output1 --num_rounds 25 --packet_size 4000 --packet_loss_prob 0.1
 ```
 
-This will:
-- Run the simulation for 25 rounds, generating console output and network plots for each round.
-- Save network plots as `output1_round_<round_num>.png`.
-- Save an overall metrics plot as `output1_overall_metrics.png`.
+### Parameters
 
-### Parameters
-The script supports the following command-line parameters to configure the simulation:
+| Parameter             | Type     | Default   | Description |
+|----------------------|----------|-----------|-------------|
+| `--num_nodes`        | `int`    | `75`      | Number of sensor nodes |
+| `--field_size`       | `int int`| `400 400` | Field dimensions in meters |
+| `--ch_probability`   | `float`  | `0.1`     | CH selection base probability |
+| `--bs_location`      | `int int`| `200 200` | Coordinates of the base station |
+| `--seed`             | `int`    | `None`    | Random seed for reproducibility |
+| `--save_plot`        | `str`    | `'plot'`  | Prefix for plot and result filenames |
+| `--num_rounds`       | `int`    | `100`     | Number of simulation rounds |
+| `--packet_loss_prob` | `float`  | `0.1`     | Per-hop packet loss probability |
+| `--min_energy`       | `float`  | `0.1`     | Minimum node initial energy (Joules) |
+| `--max_energy`       | `float`  | `1.0`     | Maximum node initial energy (Joules) |
+| `--packet_size`      | `int`    | `4000`    | Packet size in bits |
 
-- **`--num_nodes`** (int, default: 20):
-  - Specifies the number of sensor nodes in the network. Nodes are randomly placed in the field and assigned initial energies between 1.0 and 1.8 Joules.
+Run `python hybrid_leap_simulation.py --help` for full options.
 
-- **`--field_size`** (two integers: width height, default: 100 100):
-  - Defines the dimensions of the simulation field (in meters) where nodes are randomly placed. Example: `--field_size 150 150` sets a 150x150 m² field.
+## Output
 
-- **`--ch_probability`** (float, default: 0.2):
-  - Sets the base probability for a node to become a cluster head (CH). This probability is adjusted by each node’s residual energy and proximity to the base station, ensuring energy-efficient and BS-proximate nodes are prioritized.
+- **Console Logs**:
+  - Alive node count
+  - CH IDs
+  - Average energy
+  - Latency (s)
+  - Packet delivery ratio
+  - PEGASIS chains per CH (Hybrid-LEAP)
 
-- **`--bs_location`** (two integers: x y, default: 100 100):
-  - Specifies the coordinates of the base station (BS) in the field, used for CH selection and data transmission. Example: `--bs_location 120 120` places the BS at (120, 120).
-
-- **`--seed`** (int, optional, default: None):
-  - Sets a random seed for reproducibility. If provided, ensures consistent node placement, energy assignments, and CH selections across runs. If set to `None`, results are non-deterministic.
-
-- **`--save_plot`** (str, default: 'plot'):
-  - Defines the filename prefix for saved plots. Network plots are saved as `<save_plot>_round_<round_num>.png` for each round, and the metrics summary is saved as `<save_plot>_overall_metrics.png`.
-
-- **`--num_rounds`** (int, default: 20):
-  - Specifies the number of simulation rounds. Each round involves CH selection, cluster assignment, chain formation, TDMA-scheduled transmission, and energy updates. The simulation stops early if all nodes deplete their energy.
-
-To view all parameters and their defaults, run:
-```
-python hybrid_leap_simulation.py --help
-```
+- **Saved Files**:
+  - `plot_<protocol>_round_<N>.png`: Network topology per round
+  - `plot_all_metrics_overall.png`: Plots for residual energy, latency, delivery, alive nodes
+  - `plot_results.csv`: Round-by-round performance metrics for all protocols
 
 ## Benchmark Examples
 
-Use these pre-defined parameter sets to benchmark the simulation over multiple rounds. Copy and run them in your terminal.
-
-```
-python hybrid_leap_simulation.py --num_nodes 20 --field_size 100 100 --ch_probability 0.2 --bs_location 100 100 --seed 1 --save_plot benchmark1 --num_rounds 20
-```
-```
-python hybrid_leap_simulation.py --num_nodes 50 --field_size 200 200 --ch_probability 0.1 --bs_location 180 180 --seed 2 --save_plot benchmark2 --num_rounds 20
-```
-```
-python hybrid_leap_simulation.py --num_nodes 100 --field_size 300 300 --ch_probability 0.15 --bs_location 250 250 --seed 3 --save_plot benchmark3 --num_rounds 20
-```
-```
-python hybrid_leap_simulation.py --num_nodes 30 --field_size 120 120 --ch_probability 0.25 --bs_location 60 60 --seed 4 --save_plot benchmark4 --num_rounds 20
-```
-```
-<<<<<<< HEAD
-python hybrid_leap_simulation.py --num_nodes 40 --field_size 150 100 --ch_probability 0.18 --bs_location 75 50 --seed 5 --save_plot benchmark5.png
-```
-=======
-python hybrid_leap_simulation.py --num_nodes 40 --field_size 150 100 --ch_probability 0.18 --bs_location 75 50 --seed 5 --save_plot benchmark5 --num_rounds 20
+```bash
+python hybrid_leap_simulation.py --num_nodes 20 --field_size 100 100 --ch_probability 0.2 --bs_location 100 100 --seed 1 --save_plot bench1 --num_rounds 20
+python hybrid_leap_simulation.py --num_nodes 50 --field_size 200 200 --ch_probability 0.1 --bs_location 180 180 --seed 2 --save_plot bench2 --num_rounds 20
+python hybrid_leap_simulation.py --num_nodes 100 --field_size 300 300 --ch_probability 0.15 --bs_location 250 250 --seed 3 --save_plot bench3 --num_rounds 20
 ```
 
-## Output
+## Visualization Legend
 
-- **Console Output**: For each round, includes:
-  - Total number of alive nodes.
-  - List of cluster heads.
-  - Average energy of alive nodes.
-  - PEGASIS chains, their lengths, and average energy per chain.
-- **Network Plots (per round)**: Visual representations saved as `<save_plot>_round_<round_num>.png`, showing:
-  - Alive normal nodes (black circles).
-  - Dead nodes (black crosses).
-  - Cluster heads (red stars).
-  - Base station (blue square).
-  - PEGASIS links (colored lines).
-- **Overall Metrics Plot**: A summary figure saved as `<save_plot>_overall_metrics.png`, with subplots for:
-  - Total residual energy per round.
-  - Number of alive nodes per round.
-  - Average chain energy per round.
-  - Average chain length per round.
+- **Black Circle (`o`)**: Alive node  
+- **Black Cross (`x`)**: Dead node  
+- **Red Star (`*`)**: Cluster Head  
+- **Blue Square (`s`)**: Base Station  
+- **Green Line**: PEGASIS link
 
-The simulation ends early if all nodes die before completing the specified rounds.
+---
 
-For questions or contributions, feel free to open an issue or pull request!
->>>>>>> 36fbc111
+For questions or contributions, feel free to open an issue or PR.